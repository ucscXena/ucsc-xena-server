--- conflicted
+++ resolved
@@ -127,17 +127,8 @@
   (POST ["/upload/"] [file append :as req]
         (let [{loader :loader docroot :docroot ip :remote-addr} req]
           (upload-files ip loader docroot file append)))
-<<<<<<< HEAD
   (GET ["/download/:dataset" :dataset #".+"] [dataset :as req]
        (let [resp (cavm.file/file-response req dataset {:root (:docroot req) :index-files? false})]
-         (if (re-find #"\.gz$" dataset)
-           ; set Content-Encoding to coerce wrap-gzip to pass this w/o further compression.
-           ; Otherwise .gz files are gzipped twice.
-           (assoc-in resp [:headers "Content-Encoding"] "identity")
-           resp)))
-=======
-  (GET ["/download/:dataset" :dataset #".+"] [dataset :as {docroot :docroot}]
-       (let [resp (response/file-response dataset {:root docroot :index-files? false})]
          (when resp
            ; "Vary: origin" is required so chrome will not cache headers
            ; during file download (no "origin" header), which otherwise will
@@ -149,7 +140,6 @@
                ; Otherwise .gz files are gzipped twice.
                (assoc-in resp [:headers "Content-Encoding"] "identity")
                resp)))))
->>>>>>> 27fe96eb
   (GET "/" [:as req] (response/redirect
                        (str "https://xenabrowser.net/datapages/?hub="
                             (name (:scheme req)) "://"
